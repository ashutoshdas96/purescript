--- conflicted
+++ resolved
@@ -1,11 +1,8 @@
 module Command.Compile (command) where
 
-<<<<<<< HEAD
 import Prelude
 
-=======
 import           Control.Concurrent
->>>>>>> 7139b865
 import           Control.Applicative
 import           Control.Monad
 import           Control.Monad.IO.Class
@@ -17,6 +14,7 @@
 import qualified Data.Map as M
 import           Data.Maybe (fromJust, isNothing, catMaybes)
 import qualified Data.Set as S
+import           Data.Text (Text)
 import qualified Data.Text as T
 import           Data.Traversable (for)
 import qualified Language.PureScript as P
@@ -29,14 +27,9 @@
 import           System.Exit (exitSuccess, exitFailure)
 import           System.Directory (getCurrentDirectory)
 import           System.FilePath.Glob (glob)
-<<<<<<< HEAD
-import           System.IO (hPutStr, hPutStrLn, stderr, stdout)
-import           System.IO.UTF8 (readUTF8FilesT)
-=======
 import           System.IO (hPutStr, hPutStrLn, stderr)
 import           System.IO.UTF8 (readUTF8FileT)
 import           System.FSNotify
->>>>>>> 7139b865
 
 data PSCMakeOptions = PSCMakeOptions
   { pscmInput        :: [FilePath]
@@ -48,39 +41,21 @@
   , pscmWarnings     :: Bool
   }
 
-<<<<<<< HEAD
--- | Arguments: verbose, use JSON, warnings, errors
-printWarningsAndErrors :: Bool -> Bool -> P.MultipleErrors -> Either P.MultipleErrors a -> IO ()
-printWarningsAndErrors verbose False warnings errors = do
-=======
 -- | Argumnets: verbose, hide warnings, use JSON, warnings, errors
 printWarningsAndErrors :: Bool -> Bool -> Bool -> P.MultipleErrors -> Either P.MultipleErrors a -> IO ([P.ModuleName], Maybe a)
 printWarningsAndErrors verbose hide False warnings errors = do
->>>>>>> 7139b865
   pwd <- getCurrentDirectory
-  cc <- bool Nothing (Just P.defaultCodeColor) <$> ANSI.hSupportsANSI stdout
+  cc <- bool Nothing (Just P.defaultCodeColor) <$> ANSI.hSupportsANSI stderr
   let ppeOpts = P.defaultPPEOptions { P.ppeCodeColor = cc, P.ppeFull = verbose, P.ppeRelativeDirectory = pwd }
-<<<<<<< HEAD
-  when (P.nonEmpty warnings) $
+  when (P.nonEmpty warnings && not hide) $
     putStrLn (P.prettyPrintMultipleWarnings ppeOpts warnings)
   case errors of
     Left errs -> do
       putStrLn (P.prettyPrintMultipleErrors ppeOpts errs)
-      exitFailure
-    Right _ -> return ()
-printWarningsAndErrors verbose True warnings errors = do
-  putStrLn . LBU8.toString . A.encode $
-=======
-  when (P.nonEmpty warnings && not hide) $
-    hPutStrLn stderr (P.prettyPrintMultipleWarnings ppeOpts warnings)
-  case errors of
-    Left errs -> do
-      hPutStrLn stderr (P.prettyPrintMultipleErrors ppeOpts errs)
       return (catMaybes $ map P.errorModule $ P.runMultipleErrors errs, Nothing)
     Right a -> return $ ([], Just a)
 printWarningsAndErrors verbose _ True warnings errors = do
-  hPutStrLn stderr . LBU8.toString . A.encode $
->>>>>>> 7139b865
+  putStrLn . LBU8.toString . A.encode $
     JSONResult (toJSONErrors verbose P.Warning warnings)
                (either (toJSONErrors verbose P.Error) (const []) errors)
   _ <- return $ ([], Nothing)
@@ -91,22 +66,16 @@
 onlyModifiedEvents _                = False
 
 compile :: PSCMakeOptions -> IO ()
-<<<<<<< HEAD
-compile PSCMakeOptions{..} = do
-  input <- globWarningOnMisses warnFileTypeNotFound pscmInput
-  when (null input) $ do
-=======
 compile psc@PSCMakeOptions{..} = do
   input <- globWarningOnMisses (unless pscmJSONErrors . warnFileTypeNotFound) pscmInput
   when (null input && not pscmJSONErrors) $ do
->>>>>>> 7139b865
     hPutStr stderr $ unlines [ "purs compile: No input files."
                              , "Usage: For basic information, try the `--help' option."
                              ]
     exitFailure
-<<<<<<< HEAD
-  moduleFiles <- readUTF8FilesT input
-=======
+-- <<<<<<< HEAD
+--   moduleFiles <- readUTF8FilesT input
+-- =======
   fpRef <- newIORef (M.empty, M.empty)
   (externs, sorted, graph, prebuilt) <- compileF psc input fpRef
 
@@ -128,7 +97,7 @@
 
 recompile
   :: PSCMakeOptions
-  -> MVar ([P.ExternsFile], [P.Module], P.ModuleGraph, M.Map P.ModuleName Prebuilt)
+  -> MVar ([P.ExternsFile], [CST.PartialResult P.Module], P.ModuleGraph, M.Map P.ModuleName Prebuilt)
   -> IORef (M.Map P.ModuleName (Either RebuildPolicy FilePath)
            , M.Map P.ModuleName FilePath
            )
@@ -151,7 +120,7 @@
                       else return []
 
   (makeErrors, makeWarnings) <- runMake pscmOpts $ do
-    ms <- P.parseModulesFromFiles id moduleFiles
+    ms <- CST.parseModulesFromFiles id moduleFiles
 
     let makeActions = buildMakeActions pscmOutputDir oldFp oldForeign pscmUsePrefix
     (a, b, c, d, e) <- P.make makeActions (map snd ms) (Just prev) prE pscmWatch
@@ -160,7 +129,7 @@
 
     oldMs <- if null errCaseModules
                 then return []
-                else P.parseModulesFromFiles id errCaseModules
+                else CST.parseModulesFromFiles id errCaseModules
 
     let nextModules m = flip union m . map snd $ oldMs
 
@@ -189,10 +158,10 @@
     -> IORef (M.Map P.ModuleName (Either RebuildPolicy FilePath)
            , M.Map P.ModuleName FilePath
            )
-    -> IO ([P.ExternsFile], [P.Module], P.ModuleGraph, M.Map P.ModuleName Prebuilt)
+    -> IO ([P.ExternsFile], [CST.PartialResult P.Module], P.ModuleGraph, M.Map P.ModuleName Prebuilt)
 compileF PSCMakeOptions {..} input fpRef = do
   moduleFiles <- readInput input
->>>>>>> 7139b865
+-- >>>>>>> ag/stable
   (makeErrors, makeWarnings) <- runMake pscmOpts $ do
     ms <- CST.parseModulesFromFiles id moduleFiles
     let filePathMap = M.fromList $ map (\(fp, pm) -> (P.getModuleName $ CST.resPartial pm, Right fp)) ms
@@ -218,8 +187,6 @@
     return paths
   concatMapM f = fmap concat . mapM f
 
-<<<<<<< HEAD
-=======
 readInput :: [FilePath] -> IO [(FilePath, Text)]
 readInput inputFiles = forM inputFiles $ \inFile -> (inFile, ) <$> readUTF8FileT inFile
 
@@ -233,7 +200,6 @@
 
   filter ((/=) fp) $ map lookupResult ms
 
->>>>>>> 7139b865
 inputFile :: Opts.Parser FilePath
 inputFile = Opts.strArgument $
      Opts.metavar "FILE"
