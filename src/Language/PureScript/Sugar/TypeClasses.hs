-----------------------------------------------------------------------------
--
-- Module      :  Language.PureScript.Sugar.TypeClasses
-- Copyright   :  (c) Phil Freeman 2013
-- License     :  MIT
--
-- Maintainer  :  Phil Freeman <paf31@cantab.net>
-- Stability   :  experimental
-- Portability :
--
-- |
-- This module implements the desugaring pass which creates type synonyms for type class dictionaries
-- and dictionary expressions for type class instances.
--
-----------------------------------------------------------------------------

module Language.PureScript.Sugar.TypeClasses (
  desugarTypeClasses
) where

import Language.PureScript.Declarations
import Language.PureScript.Names
import Language.PureScript.Types
import Language.PureScript.CodeGen.JS.AST
import Language.PureScript.Sugar.CaseDeclarations
import Language.PureScript.Environment
import Language.PureScript.Errors
import Language.PureScript.CodeGen.Common (identToJs)

import Control.Applicative
import Control.Monad.State
import Control.Arrow (first, second)
import Data.Maybe (catMaybes)

import qualified Data.Map as M

<<<<<<< HEAD
type MemberMap = M.Map (ModuleName, ProperName) Declaration
=======
type MemberMap = M.Map (ModuleName, ProperName) ([String], [(Ident, Type)])
>>>>>>> 8dc208f5

type Desugar = StateT MemberMap (Either ErrorStack)

-- |
-- Add type synonym declarations for type class dictionary types, and value declarations for type class
-- instance dictionary expressions.
--
desugarTypeClasses :: [Module] -> Either ErrorStack [Module]
desugarTypeClasses = flip evalStateT M.empty . mapM desugarModule

desugarModule :: Module -> Desugar Module
desugarModule (Module name decls (Just exps)) = do
  (newExpss, declss) <- unzip <$> mapM (desugarDecl name) decls
  return $ Module name (concat declss) $ Just (exps ++ catMaybes newExpss)
desugarModule _ = error "Exports should have been elaborated in name desugaring"

-- |
-- Desugar type class and type class instance declarations
--
-- Type classes become type synonyms for their dictionaries, and type instances become dictionary declarations.
-- Additional values are generated to access individual members of a dictionary, with the appropriate type.
--
-- E.g. the following
--
--   module Test where
--
--   class Foo a where
--     foo :: a -> a
--
--   instance fooString :: Foo String where
--     foo s = s ++ s
--
--   instance fooArray :: (Foo a) => Foo [a] where
--     foo = map foo
--
-- becomes
--
--   type Foo a = { foo :: a -> a }
--
--   foreign import foo "function foo(dict) {\
--                      \  return dict.foo;\
--                      \}" :: forall a. (Foo a) => a -> a
--
--   fooString :: {} -> Foo String
--   fooString _ = { foo: \s -> s ++ s }
--
--   fooArray :: forall a. (Foo a) => Foo [a]
--   fooArray = { foo: map foo }
--
desugarDecl :: ModuleName -> Declaration -> Desugar (Maybe DeclarationRef, [Declaration])
desugarDecl mn d@(TypeClassDeclaration name args _ members) = do
  modify (M.insert (mn, name) d)
  return $ (Nothing, d : typeClassDictionaryDeclaration name args members : map (typeClassMemberToDictionaryAccessor mn name args) members)
desugarDecl mn d@(TypeInstanceDeclaration name deps className ty members) = do
  desugared <- lift $ desugarCases members
  dictDecl <- typeInstanceDictionaryDeclaration name mn deps className ty desugared
  return $ (Just $ TypeInstanceRef name, [d, dictDecl])
desugarDecl mn (PositionedDeclaration pos d) = do
  (dr, ds) <- desugarDecl mn d
  return (dr, map (PositionedDeclaration pos) ds)
desugarDecl _ other = return (Nothing, [other])

memberToNameAndType :: Declaration -> (Ident, Type)
memberToNameAndType (TypeDeclaration ident ty) = (ident, ty)
memberToNameAndType (PositionedDeclaration _ d) = memberToNameAndType d
memberToNameAndType _ = error "Invalid declaration in type class definition"

identToProperty :: Ident -> String
identToProperty (Ident name) = name
identToProperty (Op op) = op

typeClassDictionaryDeclaration :: ProperName -> [String] -> [Declaration] -> Declaration
typeClassDictionaryDeclaration name args members =
  TypeSynonymDeclaration name args (TypeApp tyObject $ rowFromList (map (first identToProperty . memberToNameAndType) members, REmpty))

typeClassMemberToDictionaryAccessor :: ModuleName -> ProperName -> [String] -> Declaration -> Declaration
typeClassMemberToDictionaryAccessor mn name args (TypeDeclaration ident ty) =
  ExternDeclaration TypeClassAccessorImport ident
    (Just (JSFunction (Just $ identToJs ident) ["dict"] (JSBlock [JSReturn (JSIndexer (JSStringLiteral (identToProperty ident)) (JSVar "dict"))])))
    (quantify (ConstrainedType [(Qualified (Just mn) name, map TypeVar args)] ty))
typeClassMemberToDictionaryAccessor mn name args (PositionedDeclaration pos d) =
  PositionedDeclaration pos $ typeClassMemberToDictionaryAccessor mn name args d
typeClassMemberToDictionaryAccessor _ _ _ _ = error "Invalid declaration in type class definition"

typeInstanceDictionaryDeclaration :: Ident -> ModuleName -> [(Qualified ProperName, [Type])] -> Qualified ProperName -> [Type] -> [Declaration] -> Desugar Declaration
typeInstanceDictionaryDeclaration name mn deps className tys decls = do
  m <- get

  -- Lookup the type arguments and member types for the type class
  (TypeClassDeclaration _ args implies tyDecls) <- lift $ maybe (Left $ mkErrorStack ("Type class " ++ show className ++ " is undefined") Nothing) Right
                        $ M.lookup (qualify mn className) m
  let instanceTys = map memberToNameAndType tyDecls

  -- Replace the type arguments with the appropriate types in the member types
  let memberTypes = map (second (replaceAllTypeVars (zip args tys))) instanceTys
  -- Create values for the type instance members
  memberNames <- map (first identToProperty) <$> mapM (memberToNameAndValue memberTypes) decls
  -- Create the type of the dictionary
  -- The type is an object type, but depending on type instance dependencies, may be constrained.
  -- The dictionary itself is an object literal, but for reasons related to recursion, the dictionary
  -- must be guarded by at least one function abstraction. For that reason, if the dictionary has no
  -- dependencies, we introduce an unnamed function parameter.
  let dictTy = TypeApp tyObject (rowFromList (map (first identToProperty) memberTypes, REmpty))
      constrainedTy = quantify (if null deps then function unit dictTy else ConstrainedType deps dictTy)
      dict = if null deps then Abs (Left (Ident "_")) (ObjectLiteral memberNames) else ObjectLiteral memberNames
  return $ ValueDeclaration name TypeInstanceDictionaryValue [] Nothing (TypedValue True dict constrainedTy)
  where
  unit :: Type
  unit = TypeApp tyObject REmpty

  memberToNameAndValue :: [(Ident, Type)] -> Declaration -> Desugar (Ident, Value)
  memberToNameAndValue tys' d@(ValueDeclaration ident _ _ _ _) = do
    _ <- lift . maybe (Left $ mkErrorStack "Type class member type not found" Nothing) Right $ lookup ident tys'
    let memberValue = typeInstanceDictionaryEntryValue d
    return (ident, memberValue)
  memberToNameAndValue tys' (PositionedDeclaration pos d) = do
    (ident, val) <- memberToNameAndValue tys' d
    return (ident, PositionedValue pos val)
  memberToNameAndValue _ _ = error "Invalid declaration in type instance definition"

  typeInstanceDictionaryEntryValue :: Declaration -> Value
  typeInstanceDictionaryEntryValue (ValueDeclaration _ _ [] _ val) = val
  typeInstanceDictionaryEntryValue (PositionedDeclaration pos d) = PositionedValue pos (typeInstanceDictionaryEntryValue d)
  typeInstanceDictionaryEntryValue _ = error "Invalid declaration in type instance definition"<|MERGE_RESOLUTION|>--- conflicted
+++ resolved
@@ -34,11 +34,7 @@
 
 import qualified Data.Map as M
 
-<<<<<<< HEAD
 type MemberMap = M.Map (ModuleName, ProperName) Declaration
-=======
-type MemberMap = M.Map (ModuleName, ProperName) ([String], [(Ident, Type)])
->>>>>>> 8dc208f5
 
 type Desugar = StateT MemberMap (Either ErrorStack)
 
