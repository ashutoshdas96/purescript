-----------------------------------------------------------------------------
--
-- Module      :  Language.PureScript.TypeChecker.Types
-- Copyright   :  (c) Phil Freeman 2013
-- License     :  MIT
--
-- Maintainer  :  Phil Freeman <paf31@cantab.net>
-- Stability   :  experimental
-- Portability :
--
-- |
-- This module implements the type checker
--
-----------------------------------------------------------------------------

{-# LANGUAGE FlexibleContexts #-}
{-# LANGUAGE MultiParamTypeClasses #-}
{-# LANGUAGE OverloadedStrings #-}
{-# LANGUAGE CPP #-}

module Language.PureScript.TypeChecker.Types (
    typesOf
) where

{-
  The following functions represent the corresponding type checking judgements:

    infer
      Synthesize a type for a value

    check
      Check a value has a given type

    checkProperties
      Check an object with a given type contains specified properties

    checkFunctionApplication
      Check a function of a given type returns a value of another type when applied to its arguments
-}

import Data.Either (lefts, rights)
import Data.List
import Data.Maybe (fromMaybe)
import qualified Data.Map as M

#if __GLASGOW_HASKELL__ < 710
import Control.Applicative
#endif
import Control.Monad
import Control.Monad.State
import Control.Monad.Unify
import Control.Monad.Error.Class (MonadError(..))

import Language.PureScript.AST
import Language.PureScript.Environment
import Language.PureScript.Errors
import Language.PureScript.Kinds
import Language.PureScript.Names
import Language.PureScript.Traversals
import Language.PureScript.TypeChecker.Entailment
import Language.PureScript.TypeChecker.Kinds
import Language.PureScript.TypeChecker.Monad
import Language.PureScript.TypeChecker.Rows
import Language.PureScript.TypeChecker.Skolems
import Language.PureScript.TypeChecker.Subsumption
import Language.PureScript.TypeChecker.Synonyms
import Language.PureScript.TypeChecker.Unify
import Language.PureScript.TypeClassDictionaries
import Language.PureScript.Types

-- |
-- Infer the types of multiple mutually-recursive values, and return elaborated values including
-- type class dictionaries and type annotations.
--
typesOf :: ModuleName -> [(Ident, Expr)] -> Check [(Ident, (Expr, Type))]
typesOf moduleName vals = do
  tys <- fmap tidyUp . liftUnifyWarnings replace $ do
    (untyped, typed, dict, untypedDict) <- typeDictionaryForBindingGroup moduleName vals
    ds1 <- parU typed $ \e -> checkTypedBindingGroupElement moduleName e dict
    ds2 <- forM untyped $ \e -> typeForBindingGroupElement e dict untypedDict
    return $ ds1 ++ ds2

  forM tys $ \(ident, (val, ty)) -> do
    -- Replace type class dictionary placeholders with actual dictionaries
    val' <- replaceTypeClassDictionaries moduleName val
    -- Check skolem variables did not escape their scope
    skolemEscapeCheck val'
    -- Check rows do not contain duplicate labels
    checkDuplicateLabels val'
    return (ident, (val', varIfUnknown ty))
  where
  -- Apply the substitution that was returned from runUnify to both types and (type-annotated) values
  tidyUp (ts, sub) = map (\(i, (val, ty)) -> (i, (overTypes (sub $?) val, sub $? ty))) ts
  -- Replace all the wildcards types with their inferred types
  replace sub (ErrorMessage hints (WildcardInferredType ty)) = ErrorMessage hints $ WildcardInferredType (sub $? ty)
  replace _ em = em

type TypeData = M.Map (ModuleName, Ident) (Type, NameKind, NameVisibility)

type UntypedData = [(Ident, Type)]

typeDictionaryForBindingGroup :: ModuleName -> [(Ident, Expr)] -> UnifyT Type Check ([(Ident, Expr)], [(Ident, (Expr, Type, Bool))], TypeData, UntypedData)
typeDictionaryForBindingGroup moduleName vals = do
  let
    -- Map each declaration to a name/value pair, with an optional type, if the declaration is typed
    es = map isTyped vals
    -- Filter the typed and untyped declarations
    untyped = lefts es
    typed = rights es
    -- Make a map of names to typed declarations
    typedDict = map (\(ident, (_, ty, _)) -> (ident, ty)) typed

  -- Create fresh unification variables for the types of untyped declarations
  untypedNames <- replicateM (length untyped) fresh

  let
    -- Make a map of names to the unification variables of untyped declarations
    untypedDict = zip (map fst untyped) untypedNames
    -- Create the dictionary of all name/type pairs, which will be added to the environment during type checking
    dict = M.fromList (map (\(ident, ty) -> ((moduleName, ident), (ty, Private, Undefined))) $ typedDict ++ untypedDict)
  return (untyped, typed, dict, untypedDict)

checkTypedBindingGroupElement :: ModuleName -> (Ident, (Expr, Type, Bool)) -> TypeData ->  UnifyT Type Check (Ident, (Expr, Type))
checkTypedBindingGroupElement mn (ident, (val', ty, checkType)) dict = do
  -- Replace type wildcards
  ty' <- replaceTypeWildcards ty
  -- Kind check
  (kind, args) <- liftCheck $ kindOfWithScopedVars ty
  checkTypeKind ty kind
  -- Check the type with the new names in scope
  ty'' <- introduceSkolemScope <=< replaceAllTypeSynonyms <=< replaceTypeWildcards $ ty'
  val'' <- if checkType
           then withScopedTypeVars mn args $ bindNames dict $ TypedValue True <$> check val' ty'' <*> pure ty''
           else return (TypedValue False val' ty'')
  return (ident, (val'', ty''))

typeForBindingGroupElement :: (Ident, Expr) -> TypeData -> UntypedData -> UnifyT Type Check (Ident, (Expr, Type))
typeForBindingGroupElement (ident, val) dict untypedDict = do
  -- Infer the type with the new names in scope
  TypedValue _ val' ty <- bindNames dict $ infer val
  ty =?= fromMaybe (error "name not found in dictionary") (lookup ident untypedDict)
  return (ident, (TypedValue True val' ty, ty))

-- |
-- Check if a value contains a type annotation
--
isTyped :: (Ident, Expr) -> Either (Ident, Expr) (Ident, (Expr, Type, Bool))
isTyped (name, TypedValue checkType value ty) = Right (name, (value, ty, checkType))
isTyped (name, value) = Left (name, value)

-- |
-- Map a function over type annotations appearing inside a value
--
overTypes :: (Type -> Type) -> Expr -> Expr
overTypes f = let (_, f', _) = everywhereOnValues id g id in f'
  where
  g :: Expr -> Expr
  g (TypedValue checkTy val t) = TypedValue checkTy val (f t)
  g (TypeClassDictionary (nm, tys) sco) = TypeClassDictionary (nm, map f tys) sco
  g other = other

-- |
-- Replace type class dictionary placeholders with inferred type class dictionaries
--
replaceTypeClassDictionaries :: ModuleName -> Expr -> Check Expr
replaceTypeClassDictionaries mn =
  let (_, f, _) = everywhereOnValuesTopDownM return go return
  in f
  where
  go (TypeClassDictionary constraint dicts) = entails mn dicts constraint
  go other = return other

-- |
-- Check the kind of a type, failing if it is not of kind *.
--
checkTypeKind :: Type -> Kind -> UnifyT t Check ()
checkTypeKind ty kind = guardWith (errorMessage (ExpectedType ty kind)) $ kind == Star

-- |
-- Remove any ForAlls and ConstrainedType constructors in a type by introducing new unknowns
-- or TypeClassDictionary values.
--
-- This is necessary during type checking to avoid unifying a polymorphic type with a
-- unification variable.
--
instantiatePolyTypeWithUnknowns :: Expr -> Type -> UnifyT Type Check (Expr, Type)
instantiatePolyTypeWithUnknowns val (ForAll ident ty _) = do
  ty' <- replaceVarWithUnknown ident ty
  instantiatePolyTypeWithUnknowns val ty'
instantiatePolyTypeWithUnknowns val (ConstrainedType constraints ty) = do
   dicts <- getTypeClassDictionaries
   (_, ty') <- instantiatePolyTypeWithUnknowns (error "Types under a constraint cannot themselves be constrained") ty
   return (foldl App val (map (flip TypeClassDictionary dicts) constraints), ty')
instantiatePolyTypeWithUnknowns val ty = return (val, ty)

-- |
-- Infer a type for a value, rethrowing any error to provide a more useful error message
--
infer :: Expr -> UnifyT Type Check Expr
infer val = rethrow (addHint (ErrorInferringType val)) $ infer' val

-- |
-- Infer a type for a value
--
infer' :: Expr -> UnifyT Type Check Expr
infer' v@(NumericLiteral (Left _)) = return $ TypedValue True v tyInt
infer' v@(NumericLiteral (Right _)) = return $ TypedValue True v tyNumber
infer' v@(StringLiteral _) = return $ TypedValue True v tyString
infer' v@(CharLiteral _) = return $ TypedValue True v tyChar
infer' v@(BooleanLiteral _) = return $ TypedValue True v tyBoolean
infer' (ArrayLiteral vals) = do
  ts <- mapM infer vals
  els <- fresh
  forM_ ts $ \(TypedValue _ _ t) -> els =?= t
  return $ TypedValue True (ArrayLiteral ts) (TypeApp tyArray els)
infer' (ObjectLiteral ps) = do
  ensureNoDuplicateProperties ps
  ts <- mapM (infer . snd) ps
  let fields = zipWith (\name (TypedValue _ _ t) -> (name, t)) (map fst ps) ts
      ty = TypeApp tyObject $ rowFromList (fields, REmpty)
  return $ TypedValue True (ObjectLiteral (zip (map fst ps) ts)) ty
infer' (ObjectUpdate o ps) = do
  ensureNoDuplicateProperties ps
  row <- fresh
  newVals <- zipWith (\(name, _) t -> (name, t)) ps <$> mapM (infer . snd) ps
  let newTys = map (\(name, TypedValue _ _ ty) -> (name, ty)) newVals
  oldTys <- zip (map fst ps) <$> replicateM (length ps) fresh
  let oldTy = TypeApp tyObject $ rowFromList (oldTys, row)
  o' <- TypedValue True <$> check o oldTy <*> pure oldTy
  return $ TypedValue True (ObjectUpdate o' newVals) $ TypeApp tyObject $ rowFromList (newTys, row)
infer' (Accessor prop val) = do
  field <- fresh
  rest <- fresh
  typed <- check val (TypeApp tyObject (RCons prop field rest))
  return $ TypedValue True (Accessor prop typed) field
infer' (Abs (Left arg) ret) = do
  ty <- fresh
  Just moduleName <- checkCurrentModule <$> get
  withBindingGroupVisible $ bindLocalVariables moduleName [(arg, ty, Defined)] $ do
    body@(TypedValue _ _ bodyTy) <- infer' ret
    return $ TypedValue True (Abs (Left arg) body) $ function ty bodyTy
infer' (Abs (Right _) _) = error "Binder was not desugared"
infer' (App f arg) = do
  f'@(TypedValue _ _ ft) <- infer f
  (ret, app) <- checkFunctionApplication f' ft arg Nothing
  return $ TypedValue True app ret
infer' (Var var) = do
  Just moduleName <- checkCurrentModule <$> get
  checkVisibility moduleName var
  ty <- introduceSkolemScope <=< replaceAllTypeSynonyms <=< replaceTypeWildcards <=< lookupVariable moduleName $ var
  case ty of
    ConstrainedType constraints ty' -> do
      dicts <- getTypeClassDictionaries
      return $ TypedValue True (foldl App (Var var) (map (flip TypeClassDictionary dicts) constraints)) ty'
    _ -> return $ TypedValue True (Var var) ty
infer' v@(Constructor c) = do
  env <- getEnv
  case M.lookup c (dataConstructors env) of
    Nothing -> throwError . errorMessage $ UnknownDataConstructor c Nothing
    Just (_, _, ty, _) -> do (v', ty') <- sndM (introduceSkolemScope <=< replaceAllTypeSynonyms) <=< instantiatePolyTypeWithUnknowns v $ ty
                             return $ TypedValue True v' ty'
infer' (Case vals binders) = do
  (vals', ts) <- instantiateForBinders vals binders
  ret <- fresh
  binders' <- checkBinders ts ret binders
  return $ TypedValue True (Case vals' binders') ret
infer' (IfThenElse cond th el) = do
  cond' <- check cond tyBoolean
  v2@(TypedValue _ _ t2) <- infer th
  v3@(TypedValue _ _ t3) <- infer el
  (v2', v3', t) <- meet v2 v3 t2 t3
  return $ TypedValue True (IfThenElse cond' v2' v3') t
infer' (Let ds val) = do
  (ds', val'@(TypedValue _ _ valTy)) <- inferLetBinding [] ds val infer
  return $ TypedValue True (Let ds' val') valTy
infer' (SuperClassDictionary className tys) = do
  dicts <- getTypeClassDictionaries
  return $ TypeClassDictionary (className, tys) dicts
infer' (TypedValue checkType val ty) = do
  Just moduleName <- checkCurrentModule <$> get
  (kind, args) <- liftCheck $ kindOfWithScopedVars ty
  checkTypeKind ty kind
  ty' <- introduceSkolemScope <=< replaceAllTypeSynonyms <=< replaceTypeWildcards $ ty
  val' <- if checkType then withScopedTypeVars moduleName args (check val ty') else return val
  return $ TypedValue True val' ty'
infer' (PositionedValue pos _ val) = warnAndRethrowWithPosition pos $ infer' val
infer' _ = error "Invalid argument to infer"

inferLetBinding :: [Declaration] -> [Declaration] -> Expr -> (Expr -> UnifyT Type Check Expr) -> UnifyT Type Check ([Declaration], Expr)
inferLetBinding seen [] ret j = (,) seen <$> withBindingGroupVisible (j ret)
inferLetBinding seen (ValueDeclaration ident nameKind [] (Right (tv@(TypedValue checkType val ty))) : rest) ret j = do
  Just moduleName <- checkCurrentModule <$> get
  (kind, args) <- liftCheck $ kindOfWithScopedVars ty
  checkTypeKind ty kind
  let dict = M.singleton (moduleName, ident) (ty, nameKind, Undefined)
  ty' <- introduceSkolemScope <=< replaceAllTypeSynonyms <=< replaceTypeWildcards $ ty
  TypedValue _ val' ty'' <- if checkType then withScopedTypeVars moduleName args (bindNames dict (check val ty')) else return tv
  bindNames (M.singleton (moduleName, ident) (ty'', nameKind, Defined)) $ inferLetBinding (seen ++ [ValueDeclaration ident nameKind [] (Right (TypedValue checkType val' ty''))]) rest ret j
inferLetBinding seen (ValueDeclaration ident nameKind [] (Right val) : rest) ret j = do
  valTy <- fresh
  Just moduleName <- checkCurrentModule <$> get
  let dict = M.singleton (moduleName, ident) (valTy, nameKind, Undefined)
  TypedValue _ val' valTy' <- bindNames dict $ infer val
  valTy =?= valTy'
  bindNames (M.singleton (moduleName, ident) (valTy', nameKind, Defined)) $ inferLetBinding (seen ++ [ValueDeclaration ident nameKind [] (Right val')]) rest ret j
inferLetBinding seen (BindingGroupDeclaration ds : rest) ret j = do
  Just moduleName <- checkCurrentModule <$> get
  (untyped, typed, dict, untypedDict) <- typeDictionaryForBindingGroup moduleName (map (\(i, _, v) -> (i, v)) ds)
  ds1' <- parU typed $ \e -> checkTypedBindingGroupElement moduleName e dict
  ds2' <- forM untyped $ \e -> typeForBindingGroupElement e dict untypedDict
  let ds' = [(ident, Private, val') | (ident, (val', _)) <- ds1' ++ ds2']
  bindNames dict $ do
    makeBindingGroupVisible
    inferLetBinding (seen ++ [BindingGroupDeclaration ds']) rest ret j
inferLetBinding seen (PositionedDeclaration pos com d : ds) ret j = warnAndRethrowWithPosition pos $ do
  (d' : ds', val') <- inferLetBinding seen (d : ds) ret j
  return (PositionedDeclaration pos com d' : ds', val')
inferLetBinding _ _ _ _ = error "Invalid argument to inferLetBinding"

-- |
<<<<<<< HEAD
-- Infer the type of a property inside a record with a given type
--
inferProperty :: Type -> String -> UnifyT Type Check (Maybe Type)
inferProperty (TypeApp obj row) prop | obj == tyObject = do
  let (props, _) = rowToList row
  return $ lookup prop props
inferProperty (ForAll ident ty _) prop = do
  replaced <- replaceVarWithUnknown ident ty
  inferProperty replaced prop
inferProperty _ _ = return Nothing

-- |
=======
>>>>>>> 87589664
-- Infer the types of variables brought into scope by a binder
--
inferBinder :: Type -> Binder -> UnifyT Type Check (M.Map Ident Type)
inferBinder _ NullBinder = return M.empty
inferBinder val (StringBinder _) = val =?= tyString >> return M.empty
inferBinder val (CharBinder _) = val =?= tyChar >> return M.empty
inferBinder val (NumberBinder (Left _)) = val =?= tyInt >> return M.empty
inferBinder val (NumberBinder (Right _)) = val =?= tyNumber >> return M.empty
inferBinder val (BooleanBinder _) = val =?= tyBoolean >> return M.empty
inferBinder val (VarBinder name) = return $ M.singleton name val
inferBinder val (ConstructorBinder ctor binders) = do
  env <- getEnv
  case M.lookup ctor (dataConstructors env) of
    Just (_, _, ty, _) -> do
      (_, fn) <- instantiatePolyTypeWithUnknowns (error "Data constructor types cannot contain constraints") ty
      fn' <- introduceSkolemScope <=< replaceAllTypeSynonyms $ fn
      go binders fn'
        where
        go [] ty' = case (val, ty') of
          (TypeConstructor _, TypeApp _ _) -> throwIncorrectArity
          _ -> do
            _ <- val =?= ty'
            return M.empty
        go (binder : binders') (TypeApp (TypeApp t obj) ret) | t == tyFunction =
          M.union <$> inferBinder obj binder <*> go binders' ret
        go _ _ = throwIncorrectArity
        throwIncorrectArity = throwError . errorMessage $ IncorrectConstructorArity ctor
    _ -> throwError . errorMessage $ UnknownDataConstructor ctor Nothing
inferBinder val (ObjectBinder props) = do
  row <- fresh
  rest <- fresh
  m1 <- inferRowProperties row rest props
  val =?= TypeApp tyObject row
  return m1
  where
  inferRowProperties :: Type -> Type -> [(String, Binder)] -> UnifyT Type Check (M.Map Ident Type)
  inferRowProperties nrow row [] = nrow =?= row >> return M.empty
  inferRowProperties nrow row ((name, binder):binders) = do
    propTy <- fresh
    m1 <- inferBinder propTy binder
    m2 <- inferRowProperties nrow (RCons name propTy row) binders
    return $ m1 `M.union` m2
inferBinder val (ArrayBinder binders) = do
  el <- fresh
  m1 <- M.unions <$> mapM (inferBinder el) binders
  val =?= TypeApp tyArray el
  return m1
inferBinder val (NamedBinder name binder) = do
  m <- inferBinder val binder
  return $ M.insert name val m
inferBinder val (PositionedBinder pos _ binder) =
  warnAndRethrowWithPosition pos $ inferBinder val binder

-- | Returns true if a binder requires its argument type to be a monotype.
-- | If this is the case, we need to instantiate any polymorphic types before checking binders.
binderRequiresMonotype :: Binder -> Bool
binderRequiresMonotype NullBinder = False
binderRequiresMonotype (VarBinder _) = False
binderRequiresMonotype (NamedBinder _ b) = binderRequiresMonotype b
binderRequiresMonotype (PositionedBinder _ _ b) = binderRequiresMonotype b
binderRequiresMonotype _ = True

-- | Instantiate polytypes only when necessitated by a binder.
instantiateForBinders :: [Expr] -> [CaseAlternative] -> UnifyT Type Check ([Expr], [Type])
instantiateForBinders vals cas = unzip <$> zipWithM (\val inst -> do
  TypedValue _ val' ty <- infer val
  if inst
    then instantiatePolyTypeWithUnknowns val' ty
    else return (val', ty)) vals shouldInstantiate
  where
  shouldInstantiate :: [Bool]
  shouldInstantiate = map (any binderRequiresMonotype) . transpose . map caseAlternativeBinders $ cas

-- |
-- Check the types of the return values in a set of binders in a case statement
--
checkBinders :: [Type] -> Type -> [CaseAlternative] -> UnifyT Type Check [CaseAlternative]
checkBinders _ _ [] = return []
checkBinders nvals ret (CaseAlternative binders result : bs) = do
  guardWith (errorMessage $ OverlappingArgNames Nothing) $
    let ns = concatMap binderNames binders in length (nub ns) == length ns
  Just moduleName <- checkCurrentModule <$> get
  m1 <- M.unions <$> zipWithM inferBinder nvals binders
  r <- bindLocalVariables moduleName [ (name, ty, Defined) | (name, ty) <- M.toList m1 ] $
    CaseAlternative binders <$>
      case result of
        Left gs -> do
          gs' <- forM gs $ \(grd, val) -> do
            grd' <- check grd tyBoolean
            val' <- TypedValue True <$> check val ret <*> pure ret
            return (grd', val')
          return $ Left gs'
        Right val -> do
          val' <- TypedValue True <$> check val ret <*> pure ret
          return $ Right val'
  rs <- checkBinders nvals ret bs
  return $ r : rs

-- |
-- Check the type of a value, rethrowing errors to provide a better error message
--
check :: Expr -> Type -> UnifyT Type Check Expr
check val ty = rethrow (addHint (ErrorCheckingType val ty)) $ check' val ty

-- |
-- Check the type of a value
--
check' :: Expr -> Type -> UnifyT Type Check Expr
check' val (ForAll ident ty _) = do
  scope <- newSkolemScope
  sko <- newSkolemConstant
  let sk = skolemize ident sko scope ty
  let skVal = skolemizeTypesInValue ident sko scope val
  val' <- check skVal sk
  return $ TypedValue True val' (ForAll ident ty (Just scope))
check' val t@(ConstrainedType constraints ty) = do
  dictNames <- forM constraints $ \(Qualified _ (ProperName className), _) -> do
    n <- liftCheck freshDictionaryName
    return $ Ident $ "__dict_" ++ className ++ "_" ++ show n
  dicts <- join <$> liftCheck (zipWithM (newDictionaries []) (map (Qualified Nothing) dictNames) constraints)
  val' <- withBindingGroupVisible $ withTypeClassDictionaries dicts $ check val ty
  return $ TypedValue True (foldr (Abs . Left) val' dictNames) t
  where
  -- | Add a dictionary for the constraint to the scope, and dictionaries
  -- for all implies superclass instances.
  newDictionaries :: [(Qualified ProperName, Integer)] -> Qualified Ident -> (Qualified ProperName, [Type]) -> Check [TypeClassDictionaryInScope]
  newDictionaries path name (className, instanceTy) = do
    tcs <- gets (typeClasses . checkEnv)
    let (args, _, superclasses) = fromMaybe (error "newDictionaries: type class lookup failed") $ M.lookup className tcs
    supDicts <- join <$> zipWithM (\(supName, supArgs) index ->
                                      newDictionaries ((supName, index) : path)
                                                      name
                                                      (supName, instantiateSuperclass (map fst args) supArgs instanceTy)
                                  ) superclasses [0..]
    return (TypeClassDictionaryInScope name path className instanceTy Nothing : supDicts)

  instantiateSuperclass :: [String] -> [Type] -> [Type] -> [Type]
  instantiateSuperclass args supArgs tys = map (replaceAllTypeVars (zip args tys)) supArgs
check' val u@(TUnknown _) = do
  val'@(TypedValue _ _ ty) <- infer val
  -- Don't unify an unknown with an inferred polytype
  (val'', ty') <- instantiatePolyTypeWithUnknowns val' ty
  ty' =?= u
  return $ TypedValue True val'' ty'
check' v@(NumericLiteral (Left _)) t | t == tyInt =
  return $ TypedValue True v t
check' v@(NumericLiteral (Right _)) t | t == tyNumber =
  return $ TypedValue True v t
check' v@(StringLiteral _) t | t == tyString =
  return $ TypedValue True v t
check' v@(CharLiteral _) t | t == tyChar =
  return $ TypedValue True v t
check' v@(BooleanLiteral _) t | t == tyBoolean =
  return $ TypedValue True v t
check' (ArrayLiteral vals) t@(TypeApp a ty) = do
  a =?= tyArray
  array <- ArrayLiteral <$> forM vals (`check` ty)
  return $ TypedValue True array t
check' (Abs (Left arg) ret) ty@(TypeApp (TypeApp t argTy) retTy) = do
  t =?= tyFunction
  Just moduleName <- checkCurrentModule <$> get
  ret' <- withBindingGroupVisible $ bindLocalVariables moduleName [(arg, argTy, Defined)] $ check ret retTy
  return $ TypedValue True (Abs (Left arg) ret') ty
check' (Abs (Right _) _) _ = error "Binder was not desugared"
check' (App f arg) ret = do
  f'@(TypedValue _ _ ft) <- infer f
  (_, app) <- checkFunctionApplication f' ft arg (Just ret)
  return $ TypedValue True app ret
check' v@(Var var) ty = do
  Just moduleName <- checkCurrentModule <$> get
  checkVisibility moduleName var
  repl <- introduceSkolemScope <=< replaceAllTypeSynonyms <=< lookupVariable moduleName $ var
  ty' <- introduceSkolemScope <=< replaceAllTypeSynonyms <=< replaceTypeWildcards $ ty
  v' <- subsumes (Just v) repl ty'
  case v' of
    Nothing -> throwError . errorMessage $ SubsumptionCheckFailed
    Just v'' -> return $ TypedValue True v'' ty'
check' (SuperClassDictionary className tys) _ = do
  {-
  -- Here, we replace a placeholder for a superclass dictionary with a regular
  -- TypeClassDictionary placeholder. The reason we do this is that it is necessary to have the
  -- correct super instance dictionaries in scope, and these are not available when the type class
  -- declaration gets desugared.
  -}
  dicts <- getTypeClassDictionaries
  return $ TypeClassDictionary (className, tys) dicts
check' (TypedValue checkType val ty1) ty2 = do
  Just moduleName <- checkCurrentModule <$> get
  (kind, args) <- liftCheck $ kindOfWithScopedVars ty1
  checkTypeKind ty1 kind
  ty1' <- introduceSkolemScope <=< replaceAllTypeSynonyms <=< replaceTypeWildcards $ ty1
  ty2' <- introduceSkolemScope <=< replaceAllTypeSynonyms <=< replaceTypeWildcards $ ty2
  val' <- subsumes (Just val) ty1' ty2'
  case val' of
    Nothing -> throwError . errorMessage $ SubsumptionCheckFailed
    Just _ -> do
      val''' <- if checkType then withScopedTypeVars moduleName args (check val ty2') else return val
      return $ TypedValue checkType val''' ty2'
check' (Case vals binders) ret = do
  (vals', ts) <- instantiateForBinders vals binders
  binders' <- checkBinders ts ret binders
  return $ TypedValue True (Case vals' binders') ret
check' (IfThenElse cond th el) ty = do
  cond' <- check cond tyBoolean
  th' <- check th ty
  el' <- check el ty
  return $ TypedValue True (IfThenElse cond' th' el') ty
check' (ObjectLiteral ps) t@(TypeApp obj row) | obj == tyObject = do
  ensureNoDuplicateProperties ps
  ps' <- checkProperties ps row False
  return $ TypedValue True (ObjectLiteral ps') t
check' (TypeClassDictionaryConstructorApp name ps) t = do
  ps' <- check' ps t
  return $ TypedValue True (TypeClassDictionaryConstructorApp name ps') t
check' (ObjectUpdate obj ps) t@(TypeApp o row) | o == tyObject = do
  ensureNoDuplicateProperties ps
  -- We need to be careful to avoid duplicate labels here.
  -- We check _obj_ agaist the type _t_ with the types in _ps_ replaced with unknowns.
  let (propsToCheck, rest) = rowToList row
      (removedProps, remainingProps) = partition (\(p, _) -> p `elem` map fst ps) propsToCheck
  us <- zip (map fst removedProps) <$> replicateM (length ps) fresh
  obj' <- check obj (TypeApp tyObject (rowFromList (us ++ remainingProps, rest)))
  ps' <- checkProperties ps row True
  return $ TypedValue True (ObjectUpdate obj' ps') t
check' (Accessor prop val) ty = do
  rest <- fresh
  val' <- check val (TypeApp tyObject (RCons prop ty rest))
  return $ TypedValue True (Accessor prop val') ty
check' v@(Constructor c) ty = do
  env <- getEnv
  case M.lookup c (dataConstructors env) of
    Nothing -> throwError . errorMessage $ UnknownDataConstructor c Nothing
    Just (_, _, ty1, _) -> do
      repl <- introduceSkolemScope <=< replaceAllTypeSynonyms $ ty1
      mv <- subsumes (Just v) repl ty
      case mv of
        Nothing -> throwError . errorMessage $ SubsumptionCheckFailed
        Just v' -> return $ TypedValue True v' ty
check' (Let ds val) ty = do
  (ds', val') <- inferLetBinding [] ds val (`check` ty)
  return $ TypedValue True (Let ds' val') ty
check' val kt@(KindedType ty kind) = do
  checkTypeKind ty kind
  val' <- check' val ty
  return $ TypedValue True val' kt
check' (PositionedValue pos _ val) ty =
  warnAndRethrowWithPosition pos $ check' val ty
check' val ty = do
  TypedValue _ val' ty' <- infer val
  mt <- subsumes (Just val') ty' ty
  case mt of
    Nothing -> throwError . errorMessage $ SubsumptionCheckFailed
    Just v' -> return $ TypedValue True v' ty

-- |
-- Check the type of a collection of named record fields
--
-- The @lax@ parameter controls whether or not every record member has to be provided. For object updates, this is not the case.
--
checkProperties :: [(String, Expr)] -> Type -> Bool -> UnifyT Type Check [(String, Expr)]
checkProperties ps row lax = let (ts, r') = rowToList row in go ps ts r' where
  go [] [] REmpty = return []
  go [] [] u@(TUnknown _)
    | lax = return []
    | otherwise = do u =?= REmpty
                     return []
  go [] [] Skolem{} | lax = return []
  go [] ((p, _): _) _ | lax = return []
                      | otherwise = throwError . errorMessage $ PropertyIsMissing p row
  go ((p,_):_) [] REmpty = throwError . errorMessage $ PropertyIsMissing p row
  go ((p,v):ps') ts r =
    case lookup p ts of
      Nothing -> do
        v'@(TypedValue _ _ ty) <- infer v
        rest <- fresh
        r =?= RCons p ty rest
        ps'' <- go ps' ts rest
        return $ (p, v') : ps''
      Just ty -> do
        v' <- check v ty
        ps'' <- go ps' (delete (p, ty) ts) r
        return $ (p, v') : ps''
  go _ _ _ = throwError . errorMessage $ ExprDoesNotHaveType (ObjectLiteral ps) (TypeApp tyObject row)

-- |
-- Check the type of a function application, rethrowing errors to provide a better error message
--
checkFunctionApplication :: Expr -> Type -> Expr -> Maybe Type -> UnifyT Type Check (Type, Expr)
checkFunctionApplication fn fnTy arg ret = rethrow (addHint (ErrorInApplication fn fnTy arg)) $ do
  subst <- unifyCurrentSubstitution <$> UnifyT get
  checkFunctionApplication' fn (subst $? fnTy) arg (($?) subst <$> ret)

-- |
-- Check the type of a function application
--
checkFunctionApplication' :: Expr -> Type -> Expr -> Maybe Type -> UnifyT Type Check (Type, Expr)
checkFunctionApplication' fn (TypeApp (TypeApp tyFunction' argTy) retTy) arg ret = do
  tyFunction' =?= tyFunction
  arg' <- check arg argTy
  case ret of
    Nothing -> return (retTy, App fn arg')
    Just ret' -> do
      Just app' <- subsumes (Just (App fn arg')) retTy ret'
      return (retTy, app')
checkFunctionApplication' fn (ForAll ident ty _) arg ret = do
  replaced <- replaceVarWithUnknown ident ty
  checkFunctionApplication fn replaced arg ret
checkFunctionApplication' fn u@(TUnknown _) arg ret = do
  arg' <- do
    TypedValue _ arg' t <- infer arg
    (arg'', t') <- instantiatePolyTypeWithUnknowns arg' t
    return $ TypedValue True arg'' t'
  let ty = (\(TypedValue _ _ t) -> t) arg'
  ret' <- maybe fresh return ret
  u =?= function ty ret'
  return (ret', App fn arg')
checkFunctionApplication' fn (KindedType ty _) arg ret =
  checkFunctionApplication fn ty arg ret
checkFunctionApplication' fn (ConstrainedType constraints fnTy) arg ret = do
  dicts <- getTypeClassDictionaries
  checkFunctionApplication' (foldl App fn (map (flip TypeClassDictionary dicts) constraints)) fnTy arg ret
checkFunctionApplication' fn fnTy dict@TypeClassDictionary{} _ =
  return (fnTy, App fn dict)
checkFunctionApplication' _ fnTy arg _ = throwError . errorMessage $ CannotApplyFunction fnTy arg

-- |
-- Compute the meet of two types, i.e. the most general type which both types subsume.
-- TODO: handle constrained types
--
meet :: Expr -> Expr -> Type -> Type -> UnifyT Type Check (Expr, Expr, Type)
meet e1 e2 (ForAll ident t1 _) t2 = do
  t1' <- replaceVarWithUnknown ident t1
  meet e1 e2 t1' t2
meet e1 e2 t1 (ForAll ident t2 _) = do
  t2' <- replaceVarWithUnknown ident t2
  meet e1 e2 t1 t2'
meet e1 e2 t1 t2 = do
  t1 =?= t2
  return (e1, e2, t1)

-- |
-- Ensure a set of property names and value does not contain duplicate labels
--
ensureNoDuplicateProperties :: (MonadError MultipleErrors m) => [(String, Expr)] -> m ()
ensureNoDuplicateProperties ps =
  let ls = map fst ps in
  case ls \\ nub ls of
    l : _ -> throwError . errorMessage $ DuplicateLabel l Nothing
    _ -> return ()<|MERGE_RESOLUTION|>--- conflicted
+++ resolved
@@ -318,21 +318,6 @@
 inferLetBinding _ _ _ _ = error "Invalid argument to inferLetBinding"
 
 -- |
-<<<<<<< HEAD
--- Infer the type of a property inside a record with a given type
---
-inferProperty :: Type -> String -> UnifyT Type Check (Maybe Type)
-inferProperty (TypeApp obj row) prop | obj == tyObject = do
-  let (props, _) = rowToList row
-  return $ lookup prop props
-inferProperty (ForAll ident ty _) prop = do
-  replaced <- replaceVarWithUnknown ident ty
-  inferProperty replaced prop
-inferProperty _ _ = return Nothing
-
--- |
-=======
->>>>>>> 87589664
 -- Infer the types of variables brought into scope by a binder
 --
 inferBinder :: Type -> Binder -> UnifyT Type Check (M.Map Ident Type)
