--- conflicted
+++ resolved
@@ -13,12 +13,8 @@
 --
 -----------------------------------------------------------------------------
 
-<<<<<<< HEAD
-{-# LANGUAGE CPP #-}
 {-# LANGUAGE FlexibleContexts #-}
 
-=======
->>>>>>> 09f4c2d7
 module Language.PureScript.TypeChecker.Skolems (
     newSkolemConstant,
     introduceSkolemScope,
