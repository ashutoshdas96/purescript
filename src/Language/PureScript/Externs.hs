--- conflicted
+++ resolved
@@ -156,23 +156,22 @@
       , edInstanceNameSource      :: NameSource
       , edInstanceSourceSpan      :: SourceSpan
       }
-<<<<<<< HEAD
-  deriving (Show, Generic)
+  deriving (Show, Generic, Eq)
 
 instance Serialise ExternsDeclaration
+-- =======
+  -- -- | A kind declaration
+  -- | EDKind
+  --     { edKindName                :: ProperName 'KindName
+  --     }
+  -- deriving (Show, Eq)
+-- >>>>>>> ag/stable
 
 -- | Check whether the version in an externs file matches the currently running
 -- version.
 externsIsCurrentVersion :: ExternsFile -> Bool
 externsIsCurrentVersion ef =
   T.unpack (efVersion ef) == showVersion Paths.version
-=======
-  -- | A kind declaration
-  | EDKind
-      { edKindName                :: ProperName 'KindName
-      }
-  deriving (Show, Eq)
->>>>>>> 7139b865
 
 -- | Convert an externs file back into a module
 applyExternsFileToEnvironment :: ExternsFile -> Environment -> Environment
