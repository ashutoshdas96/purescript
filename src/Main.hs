--- conflicted
+++ resolved
@@ -22,23 +22,16 @@
 import qualified System.IO.UTF8 as U
 import Text.Parsec (ParseError)
 
-readInput :: Maybe [FilePath] -> IO (Either ParseError [P.Declaration])
-readInput Nothing = getContents >>= return . P.runIndentParser P.parseDeclarations
+readInput :: Maybe [FilePath] -> IO (Either ParseError [P.Module])
+readInput Nothing = getContents >>= return . P.runIndentParser P.parseModules
 readInput (Just input) = fmap (fmap concat . sequence) $ forM input $ \inputFile -> do
   text <- U.readFile inputFile
-  return $ P.runIndentParser P.parseDeclarations text
+  return $ P.runIndentParser P.parseModules text
 
 compile :: Maybe [FilePath] -> Maybe FilePath -> Maybe FilePath -> IO ()
 compile input output externs = do
-<<<<<<< HEAD
-  asts <- readInput input
-  case asts of
-=======
-  modules <- fmap (fmap concat . sequence) $ forM input $ \inputFile -> do
-    text <- U.readFile inputFile
-    return $ P.runIndentParser P.parseModules text
+  modules <- readInput input
   case modules of
->>>>>>> 29925864
     Left err -> do
       U.print err
       exitFailure
