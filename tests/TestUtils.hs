module TestUtils where

import Prelude ()
import Prelude.Compat

import qualified Language.PureScript as P
import qualified Language.PureScript.CST as CST

import Control.Arrow ((***), (>>>))
import Control.Monad
import Control.Monad.Reader
import Control.Monad.Trans.Except
import Control.Monad.Trans.Maybe
import Control.Monad.Writer.Class (tell)
import Control.Exception
import Data.ByteString (ByteString)
import qualified Data.ByteString as BS
import Data.Char (isSpace)
import Data.Function (on)
import Data.List (sort, sortBy, stripPrefix, groupBy)
import qualified Data.Map as M
import Data.Maybe (isJust)
import qualified Data.Text as T
import qualified Data.Text.Encoding as T
import Data.Time.Clock (UTCTime(), diffUTCTime, getCurrentTime, nominalDay)
import Data.Tuple (swap)
import System.Directory
import System.Exit (exitFailure)
import System.Environment (lookupEnv)
import System.FilePath
import System.IO.Error (isDoesNotExistError)
import System.IO.UTF8 (readUTF8FileT)
import System.Process hiding (cwd)
import qualified System.FilePath.Glob as Glob
import System.IO
<<<<<<< HEAD
import Test.Hspec
=======
import Test.Tasty.Hspec

>>>>>>> 7139b865

findNodeProcess :: IO (Maybe String)
findNodeProcess = runMaybeT . msum $ map (MaybeT . findExecutable) names
  where
  names = ["nodejs", "node"]

-- |
-- Fetches code necessary to run the tests with. The resulting support code
-- should then be checked in, so that npm/bower etc is not required to run the
-- tests.
--
-- Simply rerun this (via ghci is probably easiest) when the support code needs
-- updating.
--
updateSupportCode :: IO ()
updateSupportCode = withCurrentDirectory "tests/support" $ do
  let lastUpdatedFile = ".last_updated"
  skipUpdate <- fmap isJust . runMaybeT $ do
    -- We skip the update if: `.last_updated` exists,
    lastUpdated <- MaybeT $ getModificationTimeMaybe lastUpdatedFile

    -- ... and it was modified less than a day ago (no particular reason why
    -- "one day" specifically),
    now <- lift getCurrentTime
    guard $ now `diffUTCTime` lastUpdated < nominalDay

    -- ... and the needed directories exist,
    contents <- lift $ listDirectory "."
    guard $ "node_modules" `elem` contents && "bower_components" `elem` contents

    -- ... and everything else in `tests/support` is at least as old as
    -- `.last_updated`.
    modTimes <- lift $ traverse getModificationTime . filter (/= lastUpdatedFile) $ contents
    guard $ all (<= lastUpdated) modTimes

    pure ()

  unless skipUpdate $ do
    heading "Updating support code"
    callCommand "npm install"
    -- bower uses shebang "/usr/bin/env node", but we might have nodejs
    node <- maybe cannotFindNode pure =<< findNodeProcess
    -- Sometimes we run as a root (e.g. in simple docker containers)
    -- And we are non-interactive: https://github.com/bower/bower/issues/1162
    callProcess node ["node_modules/bower/bin/bower", "--allow-root", "install", "--config.interactive=false"]
    writeFile lastUpdatedFile ""
  where
  cannotFindNode :: IO a
  cannotFindNode = do
    hPutStrLn stderr "Cannot find node (or nodejs) executable"
    exitFailure

  getModificationTimeMaybe :: FilePath -> IO (Maybe UTCTime)
  getModificationTimeMaybe f = catch (Just <$> getModificationTime f) $ \case
    e | isDoesNotExistError e -> pure Nothing
      | otherwise             -> throw e

  heading msg = do
    putStrLn ""
    putStrLn $ replicate 79 '#'
    putStrLn $ "# " ++ msg
    putStrLn $ replicate 79 '#'
    putStrLn ""

readInput :: [FilePath] -> IO [(FilePath, T.Text)]
readInput inputFiles = forM inputFiles $ \inputFile -> do
  text <- readUTF8FileT inputFile
  return (inputFile, text)

-- |
-- The support modules that should be cached between test cases, to avoid
-- excessive rebuilding.
--
getSupportModuleTuples :: IO [(FilePath, P.Module)]
getSupportModuleTuples = do
  cd <- getCurrentDirectory
  let supportDir = cd </> "tests" </> "support"
  psciFiles <- Glob.globDir1 (Glob.compile "**/*.purs") (supportDir </> "psci")
  libraries <- Glob.globDir1 (Glob.compile "purescript-*/src/**/*.purs") (supportDir </> "bower_components")
  let pursFiles = psciFiles ++ libraries
  fileContents <- readInput pursFiles
  modules <- runExceptT $ ExceptT . return $ CST.parseFromFiles id fileContents
  case modules of
    Right ms -> return (fmap (fmap snd) ms)
    Left errs -> fail (P.prettyPrintMultipleErrors P.defaultPPEOptions errs)

getSupportModuleNames :: IO [T.Text]
getSupportModuleNames = sort . map (P.runModuleName . P.getModuleName . snd) <$> getSupportModuleTuples

pushd :: forall a. FilePath -> IO a -> IO a
pushd dir act = do
  original <- getCurrentDirectory
  setCurrentDirectory dir
  result <- try act :: IO (Either IOException a)
  setCurrentDirectory original
  either throwIO return result


createOutputFile :: FilePath -> IO Handle
createOutputFile logfileName = do
  tmp <- getTemporaryDirectory
  createDirectoryIfMissing False (tmp </> logpath)
  openFile (tmp </> logpath </> logfileName) WriteMode

data SupportModules = SupportModules
  { supportModules :: [P.Module]
  , supportExterns :: [P.ExternsFile]
  , supportForeigns :: M.Map P.ModuleName FilePath
  }

setupSupportModules :: IO SupportModules
setupSupportModules = do
  ms <- getSupportModuleTuples
  let modules = map snd ms
  supportExterns <- runExceptT $ do
    foreigns <- inferForeignModules ms
<<<<<<< HEAD
    externs <- ExceptT . fmap fst . runTest $ P.make (makeActions modules foreigns) (CST.pureResult <$> modules)
=======
    (externs, _, _, _, _) <- ExceptT . fmap fst . runTest $ P.make (makeActions modules foreigns) modules Nothing False False
>>>>>>> 7139b865
    return (externs, foreigns)
  case supportExterns of
    Left errs -> fail (P.prettyPrintMultipleErrors P.defaultPPEOptions errs)
    Right (externs, foreigns) -> return $ SupportModules modules externs foreigns

getTestFiles :: FilePath -> IO [[FilePath]]
getTestFiles testDir = do
  cwd <- getCurrentDirectory
  let dir = "tests" </> "purs" </> testDir
  testsInPath <- getFiles dir <$> testGlob dir
  let rerunPath = dir </> "RerunCompilerTests.txt"
  hasRerunFile <- doesFileExist rerunPath
  rerunTests <-
    if hasRerunFile
    then let compilerTestDir = cwd </> "tests" </> "purs" </> "passing"
             textToTestFiles
               = mapM (\path -> ((path ++ ".purs") :) <$> testGlob path)
               . map ((compilerTestDir </>) . T.unpack)
               . filter (not . T.null)
               . map (T.strip . fst . T.breakOn "--")
               . T.lines
         in readUTF8FileT rerunPath >>= textToTestFiles
    else return []
  return $ testsInPath ++ rerunTests
  where
  -- A glob for all purs and js files within a test directory
  testGlob :: FilePath -> IO [FilePath]
  testGlob = Glob.globDir1 (Glob.compile "**/*.purs")
  -- Groups the test files so that a top-level file can have dependencies in a
  -- subdirectory of the same name. The inner tuple contains a list of the
  -- .purs files and the .js files for the test case.
  getFiles :: FilePath -> [FilePath] -> [[FilePath]]
  getFiles baseDir
    = map (filter ((== ".purs") . takeExtensions) . map (baseDir </>))
    . groupBy ((==) `on` extractPrefix)
    . sortBy (compare `on` extractPrefix)
    . map (makeRelative baseDir)
  -- Extracts the filename part of a .purs file, or if the file is in a
  -- subdirectory, the first part of that directory path.
  extractPrefix :: FilePath -> FilePath
  extractPrefix fp =
    let dir = takeDirectory fp
        ext = reverse ".purs"
    in if dir == "."
       then maybe fp reverse $ stripPrefix ext $ reverse fp
       else dir

compile
  :: SupportModules
  -> [FilePath]
  -> IO (Either P.MultipleErrors [P.ExternsFile], P.MultipleErrors)
compile SupportModules{..} inputFiles = runTest $ do
  -- Sorting the input files makes some messages (e.g., duplicate module) deterministic
  fs <- liftIO $ readInput (sort inputFiles)
  msWithWarnings <- CST.parseFromFiles id fs
  tell $ foldMap (\(fp, (ws, _)) -> CST.toMultipleWarnings fp ws) msWithWarnings
  let ms = fmap snd <$> msWithWarnings
  foreigns <- inferForeignModules ms
  let actions = makeActions supportModules (foreigns `M.union` supportForeigns)
  case ms of
    [singleModule] -> pure <$> P.rebuildModule actions supportExterns (snd singleModule)
<<<<<<< HEAD
    _ -> P.make actions (CST.pureResult <$> supportModules ++ map snd ms)
=======
    _ -> do
      (externs, _, _, _, _) <- P.make actions (supportModules ++ map snd ms) Nothing False False
      pure externs

assert
  :: [P.Module]
  -> [P.ExternsFile]
  -> M.Map P.ModuleName FilePath
  -> [FilePath]
  -> ([P.Module] -> IO ())
  -> (Either P.MultipleErrors P.MultipleErrors -> IO (Maybe String))
  -> Expectation
assert supportModules supportExterns supportForeigns inputFiles check f = do
  (e, w) <- compile supportModules supportExterns supportForeigns inputFiles check
  maybeErr <- f (const w <$> e)
  maybe (return ()) expectationFailure maybeErr

checkMain :: [P.Module] -> IO ()
checkMain ms =
  unless (any ((== P.moduleNameFromString "Main") . P.getModuleName) ms)
    (fail "Main module missing")

>>>>>>> 7139b865

makeActions :: [P.Module] -> M.Map P.ModuleName FilePath -> P.MakeActions P.Make
makeActions modules foreigns = (P.buildMakeActions modulesDir (P.internalError "makeActions: input file map was read.") foreigns False)
                               { P.getInputTimestampsAndHashes = getInputTimestampsAndHashes
                               , P.getOutputTimestamp = getOutputTimestamp
                               , P.progress = const (pure ())
                               }
  where
  getInputTimestampsAndHashes :: P.ModuleName -> P.Make (Either P.RebuildPolicy a)
  getInputTimestampsAndHashes mn
    | isSupportModule (P.runModuleName mn) = return (Left P.RebuildNever)
    | otherwise = return (Left P.RebuildAlways)
    where
    isSupportModule = flip elem (map (P.runModuleName . P.getModuleName) modules)

  getOutputTimestamp :: P.ModuleName -> P.Make (Maybe UTCTime)
  getOutputTimestamp mn = do
    let filePath = modulesDir </> T.unpack (P.runModuleName mn)
    exists <- liftIO $ doesDirectoryExist filePath
    return (if exists then Just (P.internalError "getOutputTimestamp: read timestamp") else Nothing)


runTest :: P.Make a -> IO (Either P.MultipleErrors a, P.MultipleErrors)
runTest = P.runMake P.defaultOptions

inferForeignModules
  :: MonadIO m
  => [(FilePath, P.Module)]
  -> m (M.Map P.ModuleName FilePath)
inferForeignModules = P.inferForeignModules . fromList
  where
    fromList :: [(FilePath, P.Module)] -> M.Map P.ModuleName (Either P.RebuildPolicy FilePath)
    fromList = M.fromList . map ((P.getModuleName *** Right) . swap)

trim :: String -> String
trim = dropWhile isSpace >>> reverse >>> dropWhile isSpace >>> reverse

modulesDir :: FilePath
modulesDir = ".test_modules" </> "node_modules"

logpath :: FilePath
logpath = "purescript-output"

-- | Assert that the contents of the provided file path match the result of the
-- provided action. If the "HSPEC_ACCEPT" environment variable is set, or if the
-- file does not already exist, we write the resulting ByteString out to the
-- provided file path instead. However, if the "CI" environment variable is
-- set, "HSPEC_ACCEPT" is ignored and we require that the file does exist with
-- the correct contents (see #3808). Based (very loosely) on the tasty-golden
-- package.
goldenVsString
  :: HasCallStack -- For expectationFailure; use the call site for better failure locations
  => FilePath
  -> IO ByteString
  -> Expectation
goldenVsString goldenFile testAction = do
  accept <- isJust <$> lookupEnv "HSPEC_ACCEPT"
  ci <- isJust <$> lookupEnv "CI"
  goldenContents <- tryJust (guard . isDoesNotExistError) (BS.readFile goldenFile)
  case goldenContents of
    Left () ->
      -- The golden file does not exist
      if ci
        then expectationFailure $ "Missing golden file: " ++ goldenFile
        else createOrReplaceGoldenFile

    Right _ | not ci && accept ->
      createOrReplaceGoldenFile

    Right expected -> do
      actual <- testAction
      if expected == actual
        then pure ()
        else expectationFailure $
          "Test output differed from '" ++ goldenFile ++ "'; got:\n" ++
          T.unpack (T.decodeUtf8With (\_ _ -> Just '\xFFFD') actual)
  where
  createOrReplaceGoldenFile = do
    testAction >>= BS.writeFile goldenFile
    pendingWith "Accepting new output"<|MERGE_RESOLUTION|>--- conflicted
+++ resolved
@@ -33,12 +33,7 @@
 import System.Process hiding (cwd)
 import qualified System.FilePath.Glob as Glob
 import System.IO
-<<<<<<< HEAD
 import Test.Hspec
-=======
-import Test.Tasty.Hspec
-
->>>>>>> 7139b865
 
 findNodeProcess :: IO (Maybe String)
 findNodeProcess = runMaybeT . msum $ map (MaybeT . findExecutable) names
@@ -155,11 +150,7 @@
   let modules = map snd ms
   supportExterns <- runExceptT $ do
     foreigns <- inferForeignModules ms
-<<<<<<< HEAD
-    externs <- ExceptT . fmap fst . runTest $ P.make (makeActions modules foreigns) (CST.pureResult <$> modules)
-=======
-    (externs, _, _, _, _) <- ExceptT . fmap fst . runTest $ P.make (makeActions modules foreigns) modules Nothing False False
->>>>>>> 7139b865
+    (externs, _, _, _, _) <- ExceptT . fmap fst . runTest $ P.make (makeActions modules foreigns) (CST.pureResult <$> modules) Nothing False False
     return (externs, foreigns)
   case supportExterns of
     Left errs -> fail (P.prettyPrintMultipleErrors P.defaultPPEOptions errs)
@@ -221,32 +212,9 @@
   let actions = makeActions supportModules (foreigns `M.union` supportForeigns)
   case ms of
     [singleModule] -> pure <$> P.rebuildModule actions supportExterns (snd singleModule)
-<<<<<<< HEAD
-    _ -> P.make actions (CST.pureResult <$> supportModules ++ map snd ms)
-=======
     _ -> do
-      (externs, _, _, _, _) <- P.make actions (supportModules ++ map snd ms) Nothing False False
+      (externs, _, _, _, _) <- P.make actions (CST.pureResult <$> supportModules ++ map snd ms) Nothing False False
       pure externs
-
-assert
-  :: [P.Module]
-  -> [P.ExternsFile]
-  -> M.Map P.ModuleName FilePath
-  -> [FilePath]
-  -> ([P.Module] -> IO ())
-  -> (Either P.MultipleErrors P.MultipleErrors -> IO (Maybe String))
-  -> Expectation
-assert supportModules supportExterns supportForeigns inputFiles check f = do
-  (e, w) <- compile supportModules supportExterns supportForeigns inputFiles check
-  maybeErr <- f (const w <$> e)
-  maybe (return ()) expectationFailure maybeErr
-
-checkMain :: [P.Module] -> IO ()
-checkMain ms =
-  unless (any ((== P.moduleNameFromString "Main") . P.getModuleName) ms)
-    (fail "Main module missing")
-
->>>>>>> 7139b865
 
 makeActions :: [P.Module] -> M.Map P.ModuleName FilePath -> P.MakeActions P.Make
 makeActions modules foreigns = (P.buildMakeActions modulesDir (P.internalError "makeActions: input file map was read.") foreigns False)
